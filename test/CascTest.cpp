/*****************************************************************************/
/* CascTest.cpp                           Copyright (c) Ladislav Zezula 2014 */
/*---------------------------------------------------------------------------*/
/* Test module for CascLib                                                   */
/*---------------------------------------------------------------------------*/
/*   Date    Ver   Who  Comment                                              */
/* --------  ----  ---  -------                                              */
/* 29.04.14  1.00  Lad  The first version of CascTest.cpp                    */
/*****************************************************************************/

#define _CRT_NON_CONFORMING_SWPRINTFS
#define _CRT_SECURE_NO_DEPRECATE
#define __INCLUDE_CRYPTOGRAPHY__
#define __CASCLIB_SELF__                    // Don't use CascLib.lib
#include <stdio.h>
#include <time.h>

#ifdef __has_include
  #if __has_include(<thread>)
    #define PLATFORM_STD_THREAD
    #include <vector>
    #include <thread>
  #endif
#endif

#include "../src/CascLib.h"
#include "../src/CascCommon.h"

#include "TLogHelper.cpp"

#ifdef _MSC_VER
#pragma warning(disable: 4505)              // 'XXX' : unreferenced local function has been removed
#include <crtdbg.h>
#endif

#ifdef CASCLIB_PLATFORM_LINUX
#include <dirent.h>
#endif

//------------------------------------------------------------------------------
// Defines

#ifdef CASCLIB_PLATFORM_WINDOWS
#define CASC_PATH_ROOT "/Multimedia/CASC"
#define CASC_WORK_ROOT "/Multimedia/CASC/Work"
#endif

#ifdef CASCLIB_PLATFORM_LINUX
#define CASC_PATH_ROOT "/media/ladik/CascStorages/CASC"
#define CASC_WORK_ROOT "/home/ladik/CASC/Work"
#endif

#ifdef CASCLIB_PLATFORM_MAC
#define CASC_PATH_ROOT "/media/ladik/CascStorages"
#define CASC_WORK_ROOT "/home/ladik/CASC/Work"  // TODO
#endif

static const char szCircleChar[] = "|/-\\";

#define SHORT_NAME_SIZE 59

//-----------------------------------------------------------------------------
// Local structures

// For local storages
typedef struct _STORAGE_INFO1
{
    LPCSTR szPath;                          // Path to the CASC storage
    LPCSTR szNameHash;                      // MD5 of all file names extracted sequentially
    LPCSTR szDataHash;                      // MD5 of all file data extracted sequentially
    LPCSTR szFileName;                      // Example file in the storage
} STORAGE_INFO1, *PSTORAGE_INFO1;

// For online storages
typedef struct _STORAGE_INFO2
{
    LPCSTR szCustomCDN;                     // Pointer to custom CDN
    LPCSTR szCodeName;                      // Codename of the product
    LPCSTR szRegion;                        // Region of the product. If NULL, CascLib will open the first one in the "versions"
    LPCSTR szFile;                          // Example file in the storage
} STORAGE_INFO2, *PSTORAGE_INFO2;

// For running tests on an open storage
struct TEST_PARAMS
{
    TEST_PARAMS()
    {
        memset(this, 0, sizeof(TEST_PARAMS));
        dwFileDataId = CASC_INVALID_ID;
    }

    ~TEST_PARAMS()
    {
        if(hStorage != NULL)
            CascCloseStorage(hStorage);
        hStorage = NULL;

        if(fp1 != NULL)
            fclose(fp1);
        fp1 = NULL;

        if(fp2 != NULL)
            fclose(fp2);
        fp2 = NULL;
    }

    HANDLE hStorage;                // Opened storage handle
    FILE * fp1;                     // Opened stream for writing list of file names
    FILE * fp2;                     // Opened stream for writing a content of a file
    LPCTSTR szListFile;
    LPCSTR szExpectedNameHash;
    LPCSTR szExpectedDataHash;
    LPCSTR szFileName;
    DWORD dwFileDataId;
    DWORD dwOpenFlags;
    DWORD bOnlineStorage:1;
    DWORD bCheckFileData:1;
};

typedef struct _CASC_FIND_DATA_ARRAY
{
    TEST_PARAMS * pTestParams;
    TLogHelper * pLogHelper;
    HANDLE hStorage;
    DWORD ItemIndex;                // Next index of item that will be retrieved by a worker thread
    DWORD ItemCount;                // Total number of items

    CASC_FIND_DATA cf[1];

} CASC_FIND_DATA_ARRAY, *PCASC_FIND_DATA_ARRAY;

typedef DWORD (*PFN_RUN_TEST)(TLogHelper & LogHelper, TEST_PARAMS & Params);

//-----------------------------------------------------------------------------
// Local variables

static LPCTSTR szListFile1 = _T("\\Ladik\\Appdir\\CascLib\\listfile\\listfile6x.txt");
static LPCTSTR szListFile2 = _T("\\Ladik\\Appdir\\CascLib\\listfile\\listfile8x.csv");

//-----------------------------------------------------------------------------
// Local functions

static bool IsFileKey(LPCSTR szFileName)
{
    BYTE KeyBuffer[MD5_HASH_SIZE];
    bool bIsKey = false;

    if(szFileName && szFileName[0])
    {
        // The length must be at least the length of the CKey
        if(strlen(szFileName) < MD5_STRING_SIZE)
            return false;

        // Convert the BLOB to binary.
        bIsKey = (BinaryFromString(szFileName, MD5_STRING_SIZE, KeyBuffer) == ERROR_SUCCESS);
    }

    return bIsKey;
}

// Compares the expected hash with the real one. If they match, returns "match"
// If the expected hash is not available, returns empty string
static LPCSTR GetHashResult(LPCSTR szExpectedHash, LPCSTR szFinalHash)
{
    if(szExpectedHash != NULL)
    {
        return (_stricmp(szExpectedHash, szFinalHash) == 0) ? " (match)" : " (HASH MISMATCH)";
    }
    else
    {
        return "";
    }
}

static void MakeShortName(LPSTR szShortName, size_t ccShortName, CASC_FIND_DATA & cf)
{
    LPSTR szShortNameEnd = szShortName + ccShortName - 1;
    size_t nLength;

    // Is the name too long?
    if((nLength = strlen(cf.szFileName)) >= ccShortName)
    {
        LPCSTR szPlainName = GetPlainFileName(cf.szFileName);
        size_t nFirstPart = (ccShortName / 3);
        size_t nRemaining;

        // Try to place the short name before the plain name
        if((szPlainName > cf.szFileName) && (szPlainName - cf.szFileName) > 5)
        {
            if(nFirstPart > (size_t)((szPlainName - cf.szFileName) - 5))
                nFirstPart = (szPlainName - cf.szFileName) - 5;
        }

        // Copy the first part
        memcpy(szShortName, cf.szFileName, nFirstPart);
        szShortName += nFirstPart;

        // Copy "..."
        memcpy(szShortName, "...", 3);
        szShortName += 3;

        // Copy the rest
        nRemaining = szShortNameEnd - szShortName;
        memcpy(szShortName, cf.szFileName + nLength - nRemaining, nRemaining);
        szShortName[nRemaining] = 0;
    }
    else
    {
        CascStrCopy(szShortName, ccShortName, cf.szFileName);
    }
}

static LPTSTR CopyPath(LPTSTR szBuffer, LPTSTR szBufferEnd, LPCSTR szSource)
{
    while(szBuffer < szBufferEnd && szSource[0] != 0)
    {
        if(szSource[0] == '\\' || szSource[0] == '/')
            *szBuffer++ = PATH_SEP_CHAR;
        else
            *szBuffer++ = szSource[0];

        szSource++;
    }

    szBuffer[0] = 0;
    return szBuffer;
}

static LPTSTR MakeFullPath(LPTSTR szBuffer, size_t ccBuffer, LPCSTR szStorage)
{
    LPTSTR szBufferEnd = szBuffer + ccBuffer - 1;
    LPCSTR szPathRoot = CASC_PATH_ROOT;

    // Does it look like a DOS path?
    if(isalpha(szStorage[0]) && szStorage[1] == ':' && szStorage[2] == '\\')
    {
        return CopyPath(szBuffer, szBufferEnd, szStorage);
    }

    // If we can not access the folder directly, we copy the path root
    if(_access(szStorage, 0) == -1)
    {
        szBuffer = CopyPath(szBuffer, szBufferEnd, szPathRoot);
        szBuffer = CopyPath(szBuffer, szBufferEnd, PATH_SEP_STRING);
    }

    // Copy the rest of the path
    return CopyPath(szBuffer, szBufferEnd, szStorage);
}

static bool AppendParamSuffix(LPTSTR szBuffer, size_t cchBuffer, LPCSTR szSuffix)
{
    LPTSTR szBufferPtr = szBuffer + _tcslen(szBuffer);
    LPTSTR szBufferEnd = szBuffer + cchBuffer;

    if(szSuffix && szSuffix[0])
    {
        // Append the colon
        if((szBufferPtr + 1) < szBufferEnd)
        {
            *szBufferPtr++ = '*';
        }

        // Append the suffix
        if((szBufferPtr + strlen(szSuffix)) < szBufferEnd)
        {
            CascStrCopy(szBufferPtr, (szBufferEnd - szBufferPtr), szSuffix);
            return true;
        }
    }

    return false;
}

static LPCTSTR GetTheProperListfile(HANDLE hStorage, LPCTSTR szListFile)
{
    DWORD dwFeatures = 0;

    // If the caller gave a concrete listfile, use that one
    if(szListFile != NULL)
        return szListFile;

    // Check the storage format. If WoW 8.2+, we need the CSV listfile
    CascGetStorageInfo(hStorage, CascStorageFeatures, &dwFeatures, sizeof(dwFeatures), NULL);
    if(dwFeatures & CASC_FEATURE_FNAME_HASHES_OPTIONAL)
        return szListFile2;

    if(dwFeatures & CASC_FEATURE_FNAME_HASHES)
        return szListFile1;

    return NULL;
}

static FILE * OpenOutputTextFile(HANDLE hStorage, LPCSTR szFormat)
{
    CASC_STORAGE_PRODUCT ProductInfo;
    FILE * fp = NULL;
    char szOutFileName[MAX_PATH];

    if(CascGetStorageInfo(hStorage, CascStorageProduct, &ProductInfo, sizeof(CASC_STORAGE_PRODUCT), NULL))
    {
        CascStrPrintf(szOutFileName, _countof(szOutFileName), szFormat, ProductInfo.szCodeName, ProductInfo.BuildNumber);
        fp = fopen(szOutFileName, "wt");
    }

    return fp;
}

static FILE * OpenExtractedFile(HANDLE /* hStorage */, LPCSTR szFormat, CASC_FIND_DATA & cf)
{
    char szOutFileName[MAX_PATH];

    CascStrPrintf(szOutFileName, _countof(szOutFileName), szFormat, GetPlainFileName(cf.szFileName));
    return fopen(szOutFileName, "wb");
}

static void TestStorageGetTagInfo(HANDLE hStorage)
{
    PCASC_STORAGE_TAGS pTags = NULL;
    size_t cbTags = 0;

    CascGetStorageInfo(hStorage, CascStorageTags, pTags, cbTags, &cbTags);
    if(cbTags != 0)
    {
        pTags = (PCASC_STORAGE_TAGS)CASC_ALLOC<BYTE>(cbTags);
        if(pTags != NULL)
        {
            CascGetStorageInfo(hStorage, CascStorageTags, pTags, cbTags, &cbTags);
            CASC_FREE(pTags);
        }
    }
}

static void TestStorageGetName(HANDLE hStorage)
{
    TCHAR szStorageParams[MAX_PATH];
    size_t nLength = 0;

    CascGetStorageInfo(hStorage, CascStoragePathProduct, szStorageParams, sizeof(szStorageParams), &nLength);
}

static PCASC_FILE_SPAN_INFO GetFileInfo(HANDLE hFile, CASC_FILE_FULL_INFO & FileInfo)
{
    PCASC_FILE_SPAN_INFO pSpans = NULL;

    // Retrieve the full file info
    if(CascGetFileInfo(hFile, CascFileFullInfo, &FileInfo, sizeof(CASC_FILE_FULL_INFO), NULL))
    {
        if((pSpans = CASC_ALLOC<CASC_FILE_SPAN_INFO>(FileInfo.SpanCount)) != NULL)
        {
            if(!CascGetFileInfo(hFile, CascFileSpanInfo, pSpans, FileInfo.SpanCount * sizeof(CASC_FILE_SPAN_INFO), NULL))
            {
                CASC_FREE(pSpans);
                pSpans = NULL;
            }
        }
    }

    return pSpans;
}

static const char * GetHash(MD5_CTX & HashContext, char * szBuffer)
{
    unsigned char md5_binary[MD5_HASH_SIZE];

    // Finalize the hashing
    MD5_Final(md5_binary, &HashContext);
    StringFromBinary(md5_binary, MD5_HASH_SIZE, szBuffer);
    return szBuffer;
}

static DWORD ExtractFile(TLogHelper & LogHelper, TEST_PARAMS & Params, CASC_FIND_DATA & cf)
{
    PCASC_FILE_SPAN_INFO pSpans;
    CASC_FILE_FULL_INFO FileInfo;
    LPCSTR szOpenName = cf.szFileName;
    HANDLE hFile = NULL;
    DWORD dwErrCode = ERROR_SUCCESS;
    char szShortName[SHORT_NAME_SIZE];
    bool bHashFileContent = true;
    bool bReadOk = true;

    // Show the file name to the user if open succeeded
    MakeShortName(szShortName, sizeof(szShortName), cf);

    //if(!_stricmp(cf.szPlainName, "84fd9825f313363fd2528cd999bcc852"))
    //    __debugbreak();

    // Show the progress, if open succeeded
    //LogHelper.PrintProgress("Extracting: (%u of %u) %s ...", LogHelper.FileCount, LogHelper.TotalFiles, szShortName);

    // Did the open succeed?
    if(CascOpenFile(Params.hStorage, szOpenName, 0, Params.dwOpenFlags | CASC_STRICT_DATA_CHECK, &hFile))
    {
        // Retrieve the information about file spans.
        if((pSpans = GetFileInfo(hFile, FileInfo)) != NULL)
        {
            ULONGLONG FileSize = FileInfo.ContentSize;
            ULONGLONG TotalRead = 0;
            DWORD dwBytesRead = 0;

            // Print the current file
<<<<<<< HEAD
            //char szEKey[MD5_STRING_SIZE+1];
            //char szCKey[MD5_STRING_SIZE+1];
            //StringFromBinary(FileInfo.EKey, MD5_HASH_SIZE, szEKey);
            //StringFromBinary(FileInfo.CKey, MD5_HASH_SIZE, szCKey);
            //LogHelper.PrintMessage("%s -> %s: %u bytes", szEKey, szCKey, (DWORD)(FileInfo.ContentSize));
=======
            char szEKey[MD5_STRING_SIZE+1];
            char szCKey[MD5_STRING_SIZE+1];
            StringFromBinary(FileInfo.EKey, MD5_HASH_SIZE, szEKey);
            StringFromBinary(FileInfo.CKey, MD5_HASH_SIZE, szCKey);
            LogHelper.PrintMessage("%s -> %s: %u bytes", szEKey, szCKey, (DWORD)(FileInfo.ContentSize));
>>>>>>> 85a8cc44

            // Load the entire file, one read request per span.
            // Using span-aligned reads will cause CascReadFile not to do any caching,
            // and the amount of memcpys will be almost zero
            for(DWORD i = 0; i < FileInfo.SpanCount && dwErrCode == ERROR_SUCCESS; i++)
            {
                PCASC_FILE_SPAN_INFO pFileSpan = pSpans + i;
                LPBYTE pbFileSpan;
                DWORD cbFileSpan = (DWORD)(pFileSpan->EndOffset - pFileSpan->StartOffset);

                // Do not read empty spans.
                // Storage: "2017 - Starcraft1/2457"
                // Example: "locales/itIT/Assets/SD/campaign/Starcraft/SWAR/staredit/scenario.chk"
                if(cbFileSpan == 0)
                    continue;

                // Allocate span buffer
                pbFileSpan = CASC_ALLOC<BYTE>(cbFileSpan);
                if(pbFileSpan == NULL)
                {
                    LogHelper.PrintProgress("Error: Not enough memory to allocate %u bytes", cbFileSpan);
                    dwErrCode = ERROR_NOT_ENOUGH_MEMORY;
                    break;
                }

                // Show the progress, if open succeeded
                //LogHelper.PrintProgress("Extracting: (%u of %u) %s (%u%%) ...", LogHelper.FileCount, LogHelper.TotalFiles, szShortName, (DWORD)((TotalRead * 100) / FileInfo.ContentSize));

                // CascReadFile will read as much as possible. If there is a frame error
                // (e.g. MD5 mismatch, missing encryption key or disc error),
                // CascReadFile only returns frames that are loaded entirely.
                bReadOk = CascReadFile(hFile, pbFileSpan, cbFileSpan, &dwBytesRead);
                if(bReadOk)
                {
                    // If required, write the file data to the output file
                    if(Params.fp2 != NULL)
                        fwrite(pbFileSpan, 1, dwBytesRead, Params.fp2);

                    // Per-file hashing. Don't do it if there is no CKey
                    // Skip it if we loaded less data than required (MD5 will be always mismatch)
                    if(bHashFileContent && dwBytesRead == cbFileSpan && CascIsValidMD5(pSpans->CKey))
                    {
                        MD5_CTX md5_ctx;
                        BYTE ContentKey[MD5_HASH_SIZE];

                        MD5_Init(&md5_ctx);
                        MD5_Update(&md5_ctx, pbFileSpan, dwBytesRead);
                        MD5_Final(ContentKey, &md5_ctx);

                        if(memcmp(pFileSpan->CKey, ContentKey, MD5_HASH_SIZE))
                        {
                            LogHelper.PrintMessage("Warning: %s: MD5 mismatch", szShortName);
                            CopyMemory16(pFileSpan->CKey, ContentKey);
                        }
                    }

                    // Increment the total bytes read
                    TotalRead += dwBytesRead;

                    // If we read less than expected, we report read error
                    bReadOk = (dwBytesRead == cbFileSpan);
                }

                // Was there an error reading data?
                if(bReadOk == false)
                {
                    // Do not report some errors; for example, when the file is encrypted,
                    // we can't do much about it. Only report it if we are going to extract one file
                    switch(dwErrCode = GetCascError())
                    {
                        case ERROR_SUCCESS:
                            break;

                        case ERROR_FILE_ENCRYPTED:
                            if(LogHelper.TotalFiles == 1)
                                LogHelper.PrintMessage("Warning: %s: File is encrypted", szShortName);
                            break;

                        default:
                            LogHelper.PrintMessage("Warning: %s: Read error (offset %08X:%08X)", szShortName, (DWORD)(TotalRead >> 32), (DWORD)(TotalRead));
                            break;
                    }
                }

                // Free the memory occupied by the file span
                CASC_FREE(pbFileSpan);
            }

            // Check whether the total size matches
            if(dwErrCode == ERROR_SUCCESS && TotalRead != FileSize)
            {
                LogHelper.PrintMessage("Warning: %s: TotalRead != FileSize", szShortName);
                dwErrCode = ERROR_FILE_CORRUPT;
            }

            // Increment the total number of files
            LogHelper.IncrementTotalBytes(TotalRead);

            // Free the span array
            CASC_FREE(pSpans);
        }

        // Increment the number of files processed
        CascInterlockedIncrement(&LogHelper.FileCount);

        // Close the handle
        CascCloseFile(hFile);
    }
    else
    {
        LogHelper.PrintError("Warning: %s: Open error", szShortName);
        assert(GetCascError() != ERROR_SUCCESS);
        dwErrCode = GetCascError();
    }

    return dwErrCode;
}

static DWORD GetNumberOfWorkerThreads()
{
    DWORD dwThreadCount = 10;

    //
    // Retrieve the number of available cores on Windows
    //

#ifdef CASCLIB_PLATFORM_WINDOWS
    SYSTEM_INFO si = {0};
    DWORD dwFreeCPUs = 2;

    GetSystemInfo(&si);
    dwThreadCount = (si.dwNumberOfProcessors > dwFreeCPUs) ? (si.dwNumberOfProcessors - dwFreeCPUs) : 1;
    if(dwThreadCount > MAXIMUM_WAIT_OBJECTS)
        dwThreadCount = MAXIMUM_WAIT_OBJECTS;
#endif

    //
    // Only 1 worker thread in debug version
    //

#ifdef _DEBUG
<<<<<<< HEAD
    //dwThreadCount = 1;
=======
    dwThreadCount = 1;
>>>>>>> 85a8cc44
#endif

    return dwThreadCount;
}

static PCASC_FIND_DATA GetNextInLine(PCASC_FIND_DATA_ARRAY pFiles)
{
    DWORD ItemIndex;

    // Atomically increment the value in the file array
    ItemIndex = CascInterlockedIncrement(&pFiles->ItemIndex) - 1;
    if(ItemIndex < pFiles->ItemCount)
        return &pFiles->cf[ItemIndex];

    // If we overflowed the total number of files, it means that we are done
    return NULL;
}

static DWORD WINAPI Worker_ExtractFiles(PCASC_FIND_DATA_ARRAY pFiles)
{
    PCASC_FIND_DATA pFindData;

    // Retrieve the next-in-line found file
    while((pFindData = GetNextInLine(pFiles)) != NULL)
    {
        ExtractFile(*pFiles->pLogHelper, *pFiles->pTestParams, *pFindData);
    }

    // Keep extracting files for a very long time
//  for (size_t i = 0; i < 1000000; i++)
//  {
//      ExtractFile(*pFiles->pLogHelper, *pFiles->pTestParams, pFiles->cf[rand() % pFiles->ItemCount]);
//  }

    return 0;
}

static void RunExtractWorkers(PCASC_FIND_DATA_ARRAY pFiles)
{
#ifdef PLATFORM_STD_THREAD

    std::vector<std::thread> threads;
    size_t dwCoresUsed = GetNumberOfWorkerThreads();

    // Run up to 40 worker threads
    for (size_t i = 0; i < dwCoresUsed; i++)
    {
        threads.emplace_back(&Worker_ExtractFiles, pFiles);
    }

    // Let them threads finish their job
    for (auto &thread : threads)
    {
        thread.join();
    }

#else

    SYSTEM_INFO si = { 0 };
    HANDLE ThreadHandles[MAXIMUM_WAIT_OBJECTS];
    DWORD dwCoresUsed;
    DWORD dwThreadId;
    DWORD dwFreeCpus = 2;
    DWORD dwThreads = 0;

    // Retrieve the number of available cores
    GetSystemInfo(&si);
    dwCoresUsed = (si.dwNumberOfProcessors > dwFreeCpus) ? (si.dwNumberOfProcessors - dwFreeCpus) : 1;
    if(dwCoresUsed > _countof(ThreadHandles))
        dwCoresUsed = _countof(ThreadHandles);

    // Run up to 40 worker threads
    for (DWORD i = 0; i < dwCoresUsed; i++)
    {
        ThreadHandles[dwThreads] = CreateThread(NULL, 0, (LPTHREAD_START_ROUTINE)Worker_ExtractFiles, pFiles, 0, &dwThreadId); 
        if(ThreadHandles[dwThreads] != NULL)
            dwThreads++;
    }

    // Let them threads finish their job
    WaitForMultipleObjects(dwThreads, ThreadHandles, TRUE, INFINITE);

#endif
}

//-----------------------------------------------------------------------------
// Testing functions

static DWORD Storage_OpenFiles(TLogHelper & LogHelper, TEST_PARAMS & Params)
{
    CASC_FIND_DATA cf = {0};
    DWORD dwErrCode = ERROR_SUCCESS;

    // Setup the name structure
    CascStrCopy(cf.szFileName, _countof(cf.szFileName), Params.szFileName);
    cf.szPlainName = (char *)GetPlainFileName(cf.szFileName);

    // Setup the file to extract
    //Params.fp2 = OpenExtractedFile(Params.hStorage, "\\%s", cf);

    // Perform the extraction
    ExtractFile(LogHelper, Params, cf);
    LogHelper.PrintTotalTime();

    // Close the output file
    if(Params.fp2 != NULL)
        fclose(Params.fp2);
    Params.fp2 = NULL;

    return dwErrCode;
}

static DWORD Storage_SeekFiles(TLogHelper & LogHelper, TEST_PARAMS & Params)
{
    TFileStream * pStream;
    ULONGLONG TotalRead = 0;
    ULONGLONG FileSize = 0;
    HANDLE hFile;
    TCHAR szPlainName[MAX_PATH];
    DWORD dwBytesRead;
    DWORD dwErrCode = ERROR_SUCCESS;
    BYTE Buffer[0x1000];

    // Check whether the file name was given
    if(Params.szFileName == NULL)
        return ERROR_INVALID_PARAMETER;

    // Setup the name structure
    CascStrCopy(szPlainName, _countof(szPlainName), GetPlainFileName(Params.szFileName));

    // Extract the file to a local file
    if((pStream = FileStream_OpenFile(szPlainName, 0)) == NULL)
        pStream = FileStream_CreateFile(szPlainName, 0);
    if(pStream  != NULL)
    {
        if(CascOpenFile(Params.hStorage, Params.szFileName, 0, Params.dwOpenFlags, &hFile))
        {
            //
            // Phase 1: Create local copy of the file
            //

            LogHelper.PrintProgress("Extracting file ...");
            CascGetFileSize64(hFile, &FileSize);

            while(TotalRead < FileSize)
            {
                // Show the progress to the user
                LogHelper.PrintProgress("Extracting file (%u %%) ...", (DWORD)((TotalRead * 100) / FileSize));

                // Get the amount of bytes to read
                DWORD dwBytesToRead = sizeof(Buffer);
                if((TotalRead + dwBytesToRead) > FileSize)
                    dwBytesToRead = (DWORD)(FileSize - TotalRead);

                // Read the chunk
                CascReadFile(hFile, Buffer, dwBytesToRead, &dwBytesRead);
                if(dwBytesRead != dwBytesToRead)
                {
                    LogHelper.PrintMessage("Error: Failed to read %u bytes at offset %llX.", dwBytesToRead, TotalRead);
                    dwErrCode = GetCascError();
                    break;
                }

                // Write to the target file
                if(!FileStream_Write(pStream, &TotalRead, Buffer, dwBytesRead))
                {
                    LogHelper.PrintMessage("Error: Failed to write %u bytes at offset %llX.", dwBytesToRead, TotalRead);
                    dwErrCode = GetCascError();
                    break;
                }

                TotalRead += dwBytesRead;
            }

            //
            // Phase 2: Compare the loaded data from the random positions in the file
            //

            if(dwErrCode == ERROR_SUCCESS)
            {
                // Always set random number generator to the same value
                srand(0x12345678);

                // Perform several random offset reads and compare data
                for(DWORD i = 0; i < 0x1000; i++)
                {
                    ULONGLONG ByteOffset;
                    ULONGLONG RandomHi = rand();
                    DWORD RandomLo = rand();
                    DWORD Length = rand() % sizeof(Buffer);
                    BYTE Buffer2[0x1000];

                    // Show the progress
                    LogHelper.PrintProgress("Testing seek operations (%u of %u) ...", i, 0x1000);

                    // Determine offset and length
                    ByteOffset = ((RandomHi << 0x20) | RandomLo) % FileSize;
                    if((ByteOffset + Length) > FileSize)
                        ByteOffset = FileSize - Length;

                    // Load the data from CASC file
                    CascSetFilePointer64(hFile, ByteOffset, NULL, FILE_BEGIN);
                    CascReadFile(hFile, Buffer, Length, &dwBytesRead);
                    if(dwBytesRead != Length)
                    {
                        LogHelper.PrintMessage("Error: Failed to read %u bytes from CASC file (offset %llX).", Length, ByteOffset);
                        dwErrCode = GetCascError();
                        break;
                    }

                    // Load data from the local file
                    if(!FileStream_Read(pStream, &ByteOffset, Buffer2, Length))
                    {
                        LogHelper.PrintMessage("Error: Failed to read %u bytes from LOCAL file (offset %llX).", Length, ByteOffset);
                        dwErrCode = GetCascError();
                        break;
                    }

                    // Compare the loaded data blocks
                    if(memcmp(Buffer, Buffer2, Length))
                    {
                        LogHelper.PrintMessage("Error: Data mismatchat offset %llX, length %u.", ByteOffset, Length);
                        dwErrCode = GetCascError();
                        break;
                    }
                }
            }

            // Close the file handle
            CascCloseFile(hFile);
        }
        FileStream_Close(pStream);
        //_tunlink(szPlainName);
    }

    // Perform the extraction
    LogHelper.PrintTotalTime();
    return dwErrCode;
}

static DWORD Storage_EnumFiles(TLogHelper & LogHelper, TEST_PARAMS & Params)
{
    PCASC_FIND_DATA_ARRAY pFiles;
    CASC_FIND_DATA cf;
    MD5_CTX NameHashCtx;
    MD5_CTX DataHashCtx;
    LPCTSTR szListFile = GetTheProperListfile(Params.hStorage, Params.szListFile);
    LPCSTR szNameHash;
    LPCSTR szDataHash;
    HANDLE hStorage = Params.hStorage;
    HANDLE hFind;
    size_t cbToAllocate = 0;
    DWORD dwTotalFileCount = 0;
    DWORD dwFileIndex = 0;
    DWORD dwErrCode = ERROR_SUCCESS;
    char szHashString[MD5_STRING_SIZE+1];
    char szTotalBytes[0x20];
//  char szShortName[SHORT_NAME_SIZE];
    bool bFileFound = true;

    // Create the output file for dumping all file names
//  Params.fp1 = OpenOutputTextFile(hStorage, "\\list-%s-%u-002.txt");

    // Dump the storage
//  LogHelper.PrintProgress("Dumping storage ...");
//  CascDumpStorage(hStorage, "E:\\storage-dump.txt");

    // Retrieve the total number of files
    CascGetStorageInfo(hStorage, CascStorageTotalFileCount, &dwTotalFileCount, sizeof(dwTotalFileCount), NULL);
    LogHelper.TotalFiles = dwTotalFileCount;

    // Retrieve the tags
    TestStorageGetTagInfo(hStorage);
    TestStorageGetName(hStorage);

    // Init both hashers
    MD5_Init(&NameHashCtx);
    MD5_Init(&DataHashCtx);

    // Allocate the structure holding all file information
    cbToAllocate = sizeof(CASC_FIND_DATA_ARRAY) + (dwTotalFileCount * sizeof(CASC_FIND_DATA));
    if((pFiles = (PCASC_FIND_DATA_ARRAY)(CASC_ALLOC<BYTE>(cbToAllocate))) != NULL)
    {
        // Init the structure
        pFiles->pTestParams = &Params;
        pFiles->pLogHelper = &LogHelper;
        pFiles->hStorage = hStorage;
        pFiles->ItemIndex = 0;
        pFiles->ItemCount = 0;

        // Iterate over the storage
        LogHelper.PrintProgress("Searching storage ...");
        hFind = CascFindFirstFile(hStorage, "*", &pFiles->cf[dwFileIndex], szListFile);
        if(hFind != INVALID_HANDLE_VALUE)
        {
            // Keep searching as long as we found something
            while (bFileFound)
            {
                // Increment the index
//              if(!_stricmp(pFiles->cf[dwFileIndex].szFileName, "00000f8465973be812c8f2f7c105f02f"))
//                  __debugbreak();
                dwFileIndex++;

                // Prevent array overflow
                if(dwFileIndex < dwTotalFileCount)
                {
                    bFileFound = CascFindNextFile(hFind, &pFiles->cf[dwFileIndex]);
                }
                else
                {
                    bFileFound = CascFindNextFile(hFind, &cf);
                }
            }

            // Finalize searching
            pFiles->ItemCount = dwFileIndex;
            CascFindClose(hFind);

            // Extract the found file if available locally
            if(pFiles->ItemCount && Params.bCheckFileData)
            {
                RunExtractWorkers(pFiles);
            }

            // Get the compound name and data hash
            for(DWORD i = 0; i < pFiles->ItemCount; i++)
            {
                // Print the file name, if needed
                if(Params.fp1 != NULL)
                    fprintf(Params.fp1, "%s\n", pFiles->cf[i].szFileName);
                assert(pFiles->cf[i].szFileName[0] != 0);

                // Update name hash and data hash
                MD5_Update(&NameHashCtx, pFiles->cf[i].szFileName, (unsigned long)(strlen(pFiles->cf[i].szFileName) + 1));
                MD5_Update(&DataHashCtx, pFiles->cf[i].CKey, MD5_HASH_SIZE);
            }

            // Show the total number of extracted data
            if(Params.bCheckFileData)
            {
                LogHelper.FormatTotalBytes(szTotalBytes, _countof(szTotalBytes));
                LogHelper.PrintMessage("Extracted: %u of %u files (%s bytes total)", LogHelper.FileCount, LogHelper.TotalFiles, szTotalBytes);
            }

            // Show the name hash
            if((szNameHash = GetHash(NameHashCtx, szHashString)) != NULL)
            {
                LogHelper.PrintMessage("Name Hash: %s%s", szNameHash, GetHashResult(Params.szExpectedNameHash, szNameHash));
            }

            // Show the data hash
            if((szDataHash = GetHash(DataHashCtx, szHashString)) != NULL)
            {
                LogHelper.PrintMessage("Data Hash: %s%s", szDataHash, GetHashResult(Params.szExpectedDataHash, szDataHash));
            }

            LogHelper.PrintTotalTime();
        }
        else
        {
            LogHelper.PrintMessage("Error: Failed to enumerate the storage.");
            dwErrCode = GetCascError();
        }

        // Free the file array
        CASC_FREE(pFiles);
    }
    else
    {
        LogHelper.PrintMessage("Error: Failed to allocate buffer for files enumeration.");
        dwErrCode = GetCascError();
    }

    if(Params.fp1)
        fclose(Params.fp1);
    return dwErrCode;
}

static DWORD Storage_ReadFiles(TLogHelper & LogHelper, TEST_PARAMS & Params)
{
    Params.bCheckFileData = true;
    return Storage_EnumFiles(LogHelper, Params);
}

static DWORD LocalStorage_Test(PFN_RUN_TEST PfnRunTest, STORAGE_INFO1 & StorInfo)
{
    TLogHelper LogHelper(StorInfo.szPath);
    HANDLE hStorage;
    TCHAR szFullPath[MAX_PATH];
    DWORD dwErrCode = ERROR_SUCCESS;

    // Prepare the full path of the storage
    MakeFullPath(szFullPath, _countof(szFullPath), StorInfo.szPath);

    // Open the CASC storage
    LogHelper.PrintProgress("Opening storage ...");
    if(CascOpenStorage(szFullPath, 0, &hStorage))
    {
        TEST_PARAMS Params;

        // Configure the test parameters
        Params.hStorage = hStorage;
        Params.szExpectedNameHash = StorInfo.szNameHash;
        Params.szExpectedDataHash = StorInfo.szDataHash;
        Params.szFileName = StorInfo.szFileName;
        dwErrCode = PfnRunTest(LogHelper, Params);
    }
    else
    {
        LogHelper.PrintError("Error: Failed to open storage %s", StorInfo.szPath);
        assert(GetCascError() != ERROR_SUCCESS);
        dwErrCode = GetCascError();
    }

    return dwErrCode;
}

static DWORD SpeedStorage_Test(PFN_RUN_TEST PfnRunTest, LPCSTR szStorage, LPCSTR szExpectedNameHash = NULL, LPCSTR szExpectedDataHash = NULL, LPCSTR szFileName = NULL)
{
    TLogHelper LogHelper(szStorage);
    HANDLE hStorage;
    TCHAR szFullPath[MAX_PATH];
    DWORD dwErrCode = ERROR_SUCCESS;
    int nOpenCount = 100;

    // Keep compiler happy
    CASCLIB_UNUSED(PfnRunTest);
    CASCLIB_UNUSED(szExpectedNameHash);
    CASCLIB_UNUSED(szExpectedDataHash);
    CASCLIB_UNUSED(szFileName);

    // Prepare the full path of the storage
    MakeFullPath(szFullPath, _countof(szFullPath), szStorage);

    // Open the storage for the first time to load all files to the cache
    LogHelper.PrintProgress("Opening storage (caching-in) ...");
    if(CascOpenStorage(szFullPath, 0, &hStorage))
    {
        // Close right away
        CascCloseStorage(hStorage);
        hStorage = NULL;

        // Set the start time of the operation
        LogHelper.SetStartTime();

        // Now open the storage again, many times in order to measure how fast can we load it
        for(int i = 0; i < nOpenCount; i++)
        {
            LogHelper.PrintProgress("Opening storage (%u /%u) ...", i, nOpenCount);
            if(!CascOpenStorage(szFullPath, 0, &hStorage))
            {
                LogHelper.PrintError("Error: Failed to open storage %s", szStorage);
                break;
            }

            CascCloseStorage(hStorage);
            hStorage = NULL;
        }

        // Print the total time
        LogHelper.PrintTotalTime();
    }
    else
    {
        LogHelper.PrintError("Error: Failed to open storage %s", szStorage);
        assert(GetCascError() != ERROR_SUCCESS);
        dwErrCode = GetCascError();
    }

    return dwErrCode;
}

static DWORD OnlineStorage_Test(PFN_RUN_TEST PfnRunTest, STORAGE_INFO2 & StorInfo)
{
    TLogHelper LogHelper(StorInfo.szCodeName);
    HANDLE hStorage;
    TCHAR szParams[MAX_PATH+0x40];
    DWORD dwErrCode = ERROR_SUCCESS;

    // Prepare the path
    CascStrPrintf(szParams, _countof(szParams), _T("%hs/%hs"), CASC_WORK_ROOT, StorInfo.szCodeName);

    // Append custom CDN URL, if any
    AppendParamSuffix(szParams, _countof(szParams), StorInfo.szCustomCDN);

    // Append codename, if any
    if(AppendParamSuffix(szParams, _countof(szParams), StorInfo.szCodeName))
    {
        // Append region, if any
        AppendParamSuffix(szParams, _countof(szParams), StorInfo.szRegion);
    }

    // Open te online storage
    LogHelper.PrintProgress("Opening storage ...");
    if(CascOpenOnlineStorage(szParams, 0, &hStorage))
    {
        TEST_PARAMS Params;

        // Configure the test parameters
        Params.hStorage = hStorage;
        Params.szFileName = NULL;
        Params.bOnlineStorage = true;
        dwErrCode = PfnRunTest(LogHelper, Params);
    }
    else
    {
        LogHelper.PrintError("Error: Failed to open storage %s", StorInfo.szCodeName);
        assert(GetCascError() != ERROR_SUCCESS);
        dwErrCode = GetCascError();
    }

    return dwErrCode;
}

//-----------------------------------------------------------------------------
// Storage list

static STORAGE_INFO1 StorageInfo1[] =
{
//- Name of the storage folder ---- Compound file name hash ----------- Compound file data hash ----------- Example file to extract -----------------------------------------------------------
<<<<<<< HEAD
    {"Beta TVFS/00001",             "44833489ccf495e78d3a8f2ee9688ba6", "96e6457b649b11bcee54d52fa4be12e5", "ROOT"},
=======
    //{"Beta TVFS/00001",             "44833489ccf495e78d3a8f2ee9688ba6", "96e6457b649b11bcee54d52fa4be12e5", "ROOT"},
>>>>>>> 85a8cc44
    {"Beta TVFS/00002",             "0ada2ba6b0decfa4013e0465f577abf1", "4da83fa60e0e505d14a5c21284142127", "ENCODING"},

    {"CoD4/3376209",                "e01180b36a8cfd82cb2daa862f5bbf3e", "79cd4cfc9eddad53e4b4d394c36b8b0c", "zone/base.xpak" },

    {"Diablo III/30013",            "86ba76b46c88eb7c6188d28a27d00f49", "19e37cc3c178ea0521369c09d67791ac", "ENCODING"},
    {"Diablo III/50649",            "18cd3eb87a46e2d3aa0c57d1d8f8b8ff", "9225b3fa85dd958209ad20495ff6457e", "ENCODING"},
    {"Diablo III/58979",            "3c5e033739bb58ce1107e59b8d30962a", "901dd9dde4e793ee42414c81874d1c8f", "ENCODING"},
    {"Diablo III/68722",            "34cb5a5cea775b7194d9cd0ec3458d3b", "eeaa6a963aa19d93bdafc049fe6d3aaf", "ENCODING"},

    {"Heroes of the Storm/29049",   "98396c1a521e5dee511d835b9e8086c7", "b37e7edc07d465a8e97b47cabcd3fc04", "mods\\core.stormmod\\base.stormassets\\assets\\textures\\aicommand_autoai1.dds"},
    {"Heroes of the Storm/30027",   "6bcbe7c889cc465e4993f92d6ae1ee75", "978f6332a2f2149d74d48414b834c8f6", "mods\\core.stormmod\\base.stormassets\\assets\\textures\\aicommand_claim1.dds"},
    {"Heroes of the Storm/30414",   "4b377fa69dab736b2ae495920663832e", "367eef337676c902bf6855f54bbda182", "mods\\heromods\\murky.stormmod\\base.stormdata\\gamedata\\buttondata.xml"},
    {"Heroes of the Storm/31726",   "f997a06b3f8c10d9095e542f1ef83a74", "0eb064b28fc6203a48321a15d17f7df8", "mods\\heroes.stormmod\\base.stormassets\\Assets\\modeltextures.db"},
    {"Heroes of the Storm/39445",   "c672b26f8f14ab2e68a9f9d7d6ca6062", "62376a66045c7806e865ef4b056c7060", "versions.osxarchive\\Versions\\Base39153\\Heroes.app\\Contents\\_CodeSignature\\CodeResources"},
    {"Heroes of the Storm/50286",   "d1d57e83cbd72cbecd76916c22f6c4b6", "c1fe97f5fc04a2824449b6c43cf31ce5", "mods\\gameplaymods\\percentscaling.stormmod\\base.stormdata\\GameData\\EffectData.xml"},
    {"Heroes of the Storm/65943",   "c5d75f4e12dbc05d4560fe61c4b88773", "f046b2ed9ecc7b27d2a114e16c34c8fd", "mods\\gameplaymods\\percentscaling.stormmod\\base.stormdata\\GameData\\EffectData.xml"},
    {"Heroes of the Storm/75589",   "ae2209f1fcb26c730e9757a42bcce17e", "a7f7fbf1e04c87ead423fb567cd6fa5c", "mods\\gameplaymods\\percentscaling.stormmod\\base.stormdata\\GameData\\EffectData.xml"},
    {"Heroes of the Storm/81376",   "25597a3f8adc3fa79df243197fecd1cc", "2c36eb3dde7d545a0fa413ccebf84202", "mods\\gameplaymods\\percentscaling.stormmod\\base.stormdata\\GameData\\EffectData.xml"},

    {"Overwatch/24919/data/casc",   "53afa15570c29bd40bba4707b607657e", "6f9131fc0e7ad558328bbded2c996959", "ROOT"},
    {"Overwatch/47161",             "53db1f3da005211204997a6b50aa71e1", "12be32a2f86ea1f4e0bf2b62fe4b7f6e", "TactManifest\\Win_SPWin_RCN_LesMX_EExt.apm"},
    {"Overwatch/72127",             "bef17230badb29e5c7dad18a2b30df8a", "bae70b787316d724646b954978284c14", "TactManifest\\Win_SPWin_RCN_LesMX_EExt.apm"},

    {"Starcraft/2457",              "3eabb81825735cf66c0fc10990f423fa", "ce752a323819c369fba03401ba400332", "music\\radiofreezerg.ogg"},
    {"Starcraft/4037",              "bb2b76d657a841953fe093b75c2bdaf6", "2f1e9df40da0f6f682ffecbbd920d4fc", "music\\radiofreezerg.ogg"},
    {"Starcraft/4261",              "59ea96addacccb73938fdf688d7aa29b", "4e07a768999c7887c8c21364961ab07a", "music\\radiofreezerg.ogg"},
    {"Starcraft/6434",              "e3f929b881ad07028578d202f97c107e", "9bf9597b1f10d32944194334e8dc442a", "music\\radiofreezerg.ogg"},
    {"Starcraft/8713",              "57da9e2768368d3e31473a70a9286a69", "6a425e9d9e7f3b44773a021ea89f85e3", "music\\radiofreezerg.ogg"},

    {"Starcraft II/45364/\\/",      "28f8b15b5bbd87c16796246eac3f800c", "f9cd7fc20fa53701846109d3d6947d08", "mods\\novastoryassets.sc2mod\\base2.sc2maps\\maps\\campaign\\nova\\nova04.sc2map\\base.sc2data\\GameData\\ActorData.xml"},
    {"Starcraft II/75025",          "79c044e1286b7b18478556e571901294", "e290febb90e06e97b4db6f0eb519ca91", "mods\\novastoryassets.sc2mod\\base2.sc2maps\\maps\\campaign\\nova\\nova04.sc2map\\base.sc2data\\GameData\\ActorData.xml"},
    {"Starcraft II/81102",          "cb6bea299820895f6dcbc72067553743", "63b47f03b1717ded751e0d24d3ddff4f", "mods\\novastoryassets.sc2mod\\base2.sc2maps\\maps\\campaign\\nova\\nova04.sc2map\\base.sc2data\\GameData\\ActorData.xml"},

    {"Warcraft III/09231",          "8147106d7c05eaaf3f3611cc6f5314fe", "1b47c84d9b4ce58beeb2604a934cf83c", "frFR-War3Local.mpq:Maps/FrozenThrone/Campaign/NightElfX06Interlude.w3x:war3map.j" },
    {"Warcraft III/09655",          "f3f5470aa0ab4939fa234d3e29c3d347", "e45792b7459dc0c78ecb25130fa34d88", "frFR-War3Local.mpq:Maps/FrozenThrone/Campaign/NightElfX06Interlude.w3x:war3map.j" },
    {"Warcraft III/11889",          "ff36cd4f58aae23bd77d4a90c333bdb5", "4cba488e57f7dccfb77eca8c86578a37", "frFR-War3Local.mpq:Maps/FrozenThrone/Campaign/NightElfX06Interlude.w3x:war3map.j" },
    {"Warcraft III/13369",          "9c3fce648bf75d93a8765e84dcd10377", "4ac831db9bf0734f01b9d20455a68ab6", "ENCODING" },
    {"Warcraft III/14883",          "a4b269415f1f4adec4df8bb736dc1297", "3fd108674117ad4f93885bdd1a525f30", NULL },
    {"Warcraft III/15801",          "e1c3cfa897c8a25ef493455469955186", "f162cd3448219fd9956f9ff8fb5ba915", NULL },

    {"WoW/18125",                   "b31531af094f78f58592249c4d216a8e", "e5c9b3f0da7806d8b239c13bff1d836e", "Sound\\music\\Draenor\\MUS_60_FelWasteland_A.mp3"},
    {"WoW/18379",                   "fab30626cf94ed1523519729c3701812", "606e4bfd6f8100ae875eb4c00789233b", "Sound\\music\\Draenor\\MUS_60_FelWasteland_A.mp3"},
    {"WoW/18865",                   "7f252a8c6001938f601b0c91abbb0f2a", "cee96fa43cddc008f564b4615fdbd109", "Sound\\music\\Draenor\\MUS_60_FelWasteland_A.mp3"},
    {"WoW/18888",                   "a007d0433c71ddc6e9acaa45cbdc4e61", "a093c596240a6b71de125eaa83ea8568", "Sound\\music\\Draenor\\MUS_60_FelWasteland_A.mp3"},
    {"WoW/19116",                   "a3be9cfd4a15ba184e21eed9ec90417b", "11a973871aef6ab3236676a25381a1e6", "Sound\\music\\Draenor\\MUS_60_FelWasteland_A.mp3"},
    {"WoW/19342",                   "66f0de0cff477e1d8e982683771f1ada", "69b4c91c977b875fd0a6ffbf89b06408", "Sound\\music\\Draenor\\MUS_60_FelWasteland_A.mp3"},
    {"WoW/21742",                   "a357c3cbed98e83ac5cd394ceabc01e8", "90ce1aac44299aa2ac6fb44d249d2561", "Sound\\music\\Draenor\\MUS_60_FelWasteland_A.mp3"},
    {"WoW/22267",                   "101949dfbed06d417d24a65054e8a6b6", "4ef8df3cf9b00b5c7b2c1b9f4166ec0d", "Sound\\music\\Draenor\\MUS_60_FelWasteland_A.mp3"},
    {"WoW/23420",                   "e62a798989e6db00044b079e74faa1eb", "854e58816e6eb2795d14fe81470ad19e", "Sound\\music\\Draenor\\MUS_60_FelWasteland_A.mp3"},
    {"WoW/29981",                   "a35f7de61584644d4877aac1380ef090", "3cba30b5e439a6e59b0953d17da9ac6c", "dbfilesclient\\battlepetspeciesstate.db2"},

    {"WoW/31299*wow",               "6220549f2b8936af6e63179f6ece78ab", "05627c131969bd9394fb345f4037e249", "Sound\\music\\Draenor\\MUS_60_FelWasteland_A.mp3"},
    {"WoW/31299*wowt",              "959fa63cbcd9ced02a8977ed128df828", "423c1b99b14a615a02d8ffc7a7eff4ef", "Sound\\music\\Draenor\\MUS_60_FelWasteland_A.mp3"},
    {"WoW/31299*wow_classic",       "184794b8a191429e2aae9b8a5334651b", "b46bd2f81ead285e810e5a049ca2db74", "Sound\\music\\Draenor\\MUS_60_FelWasteland_A.mp3"},
};

static LPCSTR szCdn1 = "ribbit://us.version.battle.net/v1/products";
static LPCSTR szCdn2 = "http://us.falloflordaeron.com:8000";

static STORAGE_INFO2 StorageInfo2[] =
{
//  {NULL,   "agent",       "us"},
//  {NULL,   "bna",         "us"},
//  {NULL,   "catalogs" },
//  {NULL,   "clnt",        "us"},
//  {NULL,   "hsb",         "us"},
//  {szCdn1, "wow_classic", "us"},
    {szCdn2, "wow",         "us"},
};

//-----------------------------------------------------------------------------
// Main

int main(int argc, char * argv[])
{
    DWORD dwErrCode = ERROR_SUCCESS;

    printf("\n");

#if defined(_MSC_VER) && defined(_DEBUG)
    _CrtSetDbgFlag(_CRTDBG_ALLOC_MEM_DF | _CRTDBG_LEAK_CHECK_DF);
#endif  // defined(_MSC_VER) && defined(_DEBUG)

#ifdef _DEBUG
    //PCASC_SOCKET pSocket;
    //const char * request;
    //char * response;

    //if((pSocket = sockets_connect("level3.blizzard.com", CASC_PORT_HTTP)) != NULL)
    //{
    //    request = "GET /tpr/wow/data/a3/e6/a3e604a2b89d7a9e0784cbbee57793b4.index HTTP/1.1\r\nHost: level3.blizzard.com\r\nConnection: Keep-Alive\r\n\r\n";
    //    response = pSocket->ReadResponse(request);
    //    if(response != NULL)
    //        CASC_FREE(response);

    //    pSocket->Release();
    //}
#endif

    //
    // Run tests for each storage entered on command line
    //
    for(int i = 1; i < argc; i++)
    {
        STORAGE_INFO1 StorInfo = {argv[i]};

        // Attempt to open the storage and extract single file
        dwErrCode = LocalStorage_Test(Storage_ReadFiles, StorInfo);
        if(dwErrCode != ERROR_SUCCESS && dwErrCode != ERROR_FILE_NOT_FOUND)
            break;
    }

    //
    // Run the tests for every local storage in my collection
    //
    for(size_t i = 0; i < _countof(StorageInfo1); i++)
    {
        // Attempt to open the storage and extract single file
<<<<<<< HEAD
        dwErrCode = LocalStorage_Test(Storage_ReadFiles, StorageInfo1[i]);
        if(dwErrCode != ERROR_SUCCESS && dwErrCode != ERROR_FILE_NOT_FOUND)
=======
        dwErrCode = LocalStorage_Test(Storage_ReadFiles, StorageInfo1[i].szPath, StorageInfo1[i].szNameHash, StorageInfo1[i].szDataHash);
        //if(dwErrCode != ERROR_SUCCESS && dwErrCode != ERROR_FILE_NOT_FOUND)
>>>>>>> 85a8cc44
            break;
    }

    //
    // Run the tests for every available online storage in my collection
    //
    for (size_t i = 0; i < _countof(StorageInfo2); i++)
    {
        // Attempt to open the storage and extract single file
        dwErrCode = OnlineStorage_Test(Storage_EnumFiles, StorageInfo2[i]);
        if(dwErrCode != ERROR_SUCCESS)
            break;
    }

#ifdef _MSC_VER
    //_CrtDumpMemoryLeaks();
#endif  // _MSC_VER

    return (int)dwErrCode;
}<|MERGE_RESOLUTION|>--- conflicted
+++ resolved
@@ -400,19 +400,11 @@
             DWORD dwBytesRead = 0;
 
             // Print the current file
-<<<<<<< HEAD
             //char szEKey[MD5_STRING_SIZE+1];
             //char szCKey[MD5_STRING_SIZE+1];
             //StringFromBinary(FileInfo.EKey, MD5_HASH_SIZE, szEKey);
             //StringFromBinary(FileInfo.CKey, MD5_HASH_SIZE, szCKey);
             //LogHelper.PrintMessage("%s -> %s: %u bytes", szEKey, szCKey, (DWORD)(FileInfo.ContentSize));
-=======
-            char szEKey[MD5_STRING_SIZE+1];
-            char szCKey[MD5_STRING_SIZE+1];
-            StringFromBinary(FileInfo.EKey, MD5_HASH_SIZE, szEKey);
-            StringFromBinary(FileInfo.CKey, MD5_HASH_SIZE, szCKey);
-            LogHelper.PrintMessage("%s -> %s: %u bytes", szEKey, szCKey, (DWORD)(FileInfo.ContentSize));
->>>>>>> 85a8cc44
 
             // Load the entire file, one read request per span.
             // Using span-aligned reads will cause CascReadFile not to do any caching,
@@ -554,11 +546,7 @@
     //
 
 #ifdef _DEBUG
-<<<<<<< HEAD
     //dwThreadCount = 1;
-=======
-    dwThreadCount = 1;
->>>>>>> 85a8cc44
 #endif
 
     return dwThreadCount;
@@ -1079,11 +1067,7 @@
 static STORAGE_INFO1 StorageInfo1[] =
 {
 //- Name of the storage folder ---- Compound file name hash ----------- Compound file data hash ----------- Example file to extract -----------------------------------------------------------
-<<<<<<< HEAD
     {"Beta TVFS/00001",             "44833489ccf495e78d3a8f2ee9688ba6", "96e6457b649b11bcee54d52fa4be12e5", "ROOT"},
-=======
-    //{"Beta TVFS/00001",             "44833489ccf495e78d3a8f2ee9688ba6", "96e6457b649b11bcee54d52fa4be12e5", "ROOT"},
->>>>>>> 85a8cc44
     {"Beta TVFS/00002",             "0ada2ba6b0decfa4013e0465f577abf1", "4da83fa60e0e505d14a5c21284142127", "ENCODING"},
 
     {"CoD4/3376209",                "e01180b36a8cfd82cb2daa862f5bbf3e", "79cd4cfc9eddad53e4b4d394c36b8b0c", "zone/base.xpak" },
@@ -1202,13 +1186,8 @@
     for(size_t i = 0; i < _countof(StorageInfo1); i++)
     {
         // Attempt to open the storage and extract single file
-<<<<<<< HEAD
         dwErrCode = LocalStorage_Test(Storage_ReadFiles, StorageInfo1[i]);
         if(dwErrCode != ERROR_SUCCESS && dwErrCode != ERROR_FILE_NOT_FOUND)
-=======
-        dwErrCode = LocalStorage_Test(Storage_ReadFiles, StorageInfo1[i].szPath, StorageInfo1[i].szNameHash, StorageInfo1[i].szDataHash);
-        //if(dwErrCode != ERROR_SUCCESS && dwErrCode != ERROR_FILE_NOT_FOUND)
->>>>>>> 85a8cc44
             break;
     }
 
